{{>preamble}}
#include "{{filenameBase}}.h"
{{^models}}
#include "converters.h"{{/models}}
{{#operations}}
{{#producesNonJson?}}
#include <QtNetwork/QNetworkReply>
{{/producesNonJson?}}
#include <QtCore/QStringBuilder>
{{/operations}}
using namespace QMatrixClient;
{{#models.model}}
    {{#in?}}
void JsonObjectConverter<{{qualifiedName}}>::dumpTo(QJsonObject& jo, const {{qualifiedName}}& pod)
{
{{#propertyMap
}}    fillJson(jo, pod.{{nameCamelCase}});
{{/propertyMap}}{{#parents
}}    fillJson<{{name}}>(jo, pod);
{{/parents}}{{#vars
}}    addParam<{{^required?}}IfNotEmpty{{/required?}}>(jo, QStringLiteral("{{baseName}}"), pod.{{nameCamelCase}});
{{/vars}}
}
    {{/in?}}{{#out?}}
void JsonObjectConverter<{{qualifiedName}}>::fillFrom({{>maybeCrefJsonObject}} jo, {{qualifiedName}}& result)
{
{{#parents
}}    fillFromJson<{{qualifiedName}}>(jo, result);
{{/parents}}{{#vars
}}    fromJson(jo.{{>takeOrValue}}("{{baseName}}"_ls), result.{{nameCamelCase}});
{{/vars}}{{#propertyMap
}}    fromJson(jo, result.{{nameCamelCase}});
{{/propertyMap}}
}
    {{/out?}}
{{/models.model}}
{{#operations}}
static const auto basePath = QStringLiteral("{{basePathWithoutHost}}");
    {{#operation}}{{#models}}
// Converters
namespace QMatrixClient
{
        {{#model}}
template <> struct JsonObjectConverter<{{qualifiedName}}>
{
            {{#in?
}}    static void dumpTo(QJsonObject& jo, const {{qualifiedName}}& pod)
    {
{{#propertyMap
}}        fillJson(jo, pod.{{nameCamelCase}});
{{/propertyMap}}{{#parents
}}        fillJson<{{name}}>(jo, pod);
{{/parents}}{{#vars
}}        addParam<{{^required?}}IfNotEmpty{{/required?}}>(jo, QStringLiteral("{{baseName}}"), pod.{{nameCamelCase}});
{{/vars}}
    }
            {{/in?}}{{#out?
}}    static void fillFrom({{>maybeCrefJsonObject}} jo, {{qualifiedName}}& result)
    {
{{#parents
}}        fillFromJson<{{qualifiedName}}{{!of the parent!}}>(jo, result);
{{/parents}}{{#vars
}}        fromJson(jo.{{>takeOrValue}}("{{baseName}}"_ls), result.{{nameCamelCase}});
{{/vars}}{{#propertyMap
}}        fromJson(jo, result.{{nameCamelCase}});
{{/propertyMap}}
    }
            {{/out?}}
};
        {{/model}}
} // namespace QMatrixClient
    {{/models}}
    {{#responses}}{{#normalResponse?}}{{#allProperties?}}
class {{camelCaseOperationId}}Job::Private
{
    public:{{#allProperties}}
        {{>maybeOmittableType}} {{paramName}};{{/allProperties}}
};
    {{/allProperties?}}{{/normalResponse?}}{{/responses}}
    {{#queryParams?}}
BaseJob::Query queryTo{{camelCaseOperationId}}({{#queryParams}}{{>joinedParamDef}}{{/queryParams}})
{
    BaseJob::Query _q;{{#queryParams}}
    addParam<{{^required?}}IfNotEmpty{{/required?}}>(_q, QStringLiteral("{{baseName}}"), {{paramName}});{{/queryParams}}
    return _q;
}
    {{/queryParams?}}
    {{^bodyParams}}
QUrl {{camelCaseOperationId}}Job::makeRequestUrl(QUrl baseUrl{{#allParams?}}, {{#allParams}}{{>joinedParamDef}}{{/allParams}}{{/allParams?}})
{
    return BaseJob::makeRequestUrl(std::move(baseUrl),
            basePath{{#pathParts}} % {{_}}{{/pathParts}}{{#queryParams?}},
            queryTo{{camelCaseOperationId}}({{>passQueryParams}}){{/queryParams?}});
}
    {{/bodyParams}}
static const auto {{camelCaseOperationId}}JobName = QStringLiteral("{{camelCaseOperationId}}Job");

{{camelCaseOperationId}}Job::{{camelCaseOperationId}}Job({{#allParams}}{{>joinedParamDef}}{{/allParams}})
    : BaseJob(HttpVerb::{{#_cap}}{{#_tolower}}{{httpMethod}}{{/_tolower}}{{/_cap}}, {{camelCaseOperationId}}JobName,
        basePath{{#pathParts}} % {{_}}{{/pathParts}}{{#queryParams?}},
        queryTo{{camelCaseOperationId}}({{>passQueryParams}}){{/queryParams?}}{{#skipAuth}}{{#queryParams?}},
        {}{{/queryParams?}}, false{{/skipAuth}}){{#responses}}{{#normalResponse?}}{{#allProperties?}}
    , d(new Private){{/allProperties?}}{{/normalResponse?}}{{/responses}}
{
{{#headerParams?}}{{#headerParams
}}    setRequestHeader("{{baseName}}", {{paramName}}.toLatin1());{{/headerParams}}
{{/headerParams?}}{{#bodyParams?
}}{{#inlineBody
}}    setRequestData(Data({{#consumesNonJson?}}{{nameCamelCase}}{{/consumesNonJson?
                        }}{{^consumesNonJson?}}toJson({{nameCamelCase}}){{/consumesNonJson?}}));
{{/inlineBody}}{{^inlineBody
}}    QJsonObject _data;{{#bodyParams}}
    addParam<{{^required?}}IfNotEmpty{{/required?}}>(_data, QStringLiteral("{{baseName}}"), {{paramName}});{{/bodyParams}}
    setRequestData(_data);
{{/inlineBody}}{{/bodyParams?
}}{{#producesNonJson?
}}    setExpectedContentTypes({ {{#produces}}"{{_}}"{{>cjoin}}{{/produces}} });
{{/producesNonJson?}}
}
    {{#responses}}{{#normalResponse?}}{{#allProperties?}}
{{camelCaseOperationId}}Job::~{{camelCaseOperationId}}Job() = default;
        {{#allProperties}}
{{>qualifiedMaybeCrefType}} {{camelCaseOperationId}}Job::{{paramName}}(){{^moveOnly}} const{{/moveOnly}}
{
    return {{#moveOnly}}std::move({{/moveOnly}}d->{{paramName}}{{#moveOnly}}){{/moveOnly}};
}
        {{/allProperties}}
        {{#producesNonJson?}}
BaseJob::Status {{camelCaseOperationId}}Job::parseReply(QNetworkReply* reply)
{
    {{#headers}}d->{{paramName}} = reply->rawHeader("{{baseName}}");{{! We don't check for required headers yet }}
    {{/headers}}{{#properties}}d->{{paramName}} = reply;{{/properties}}
    return Success;
}
        {{/producesNonJson?}}{{^producesNonJson?}}
BaseJob::Status {{camelCaseOperationId}}Job::parseJson(const QJsonDocument& data)
{
<<<<<<< HEAD
{{#inlineResponse
}}    fromJson(data, d->{{paramName}});
{{/inlineResponse}}{{^inlineResponse
}}    auto json = data.object();
{{#    properties}}{{#required?
}}    if (!json.contains("{{baseName}}"_ls))
        return { JsonParseError,
=======
{{#inlineResponse}}    fromJson(data, d->{{paramName}});
{{/inlineResponse}}{{^inlineResponse}}    auto json = data.object();
{{#properties}}{{#required?}}    if (!json.contains("{{baseName}}"_ls))
        return { IncorrectResponse,
>>>>>>> 93f0c8fe
            "The key '{{baseName}}' not found in the response" };
{{/required?
}}    fromJson(json.value("{{baseName}}"_ls), d->{{paramName}});
{{/    properties}}
{{/inlineResponse
}}    return Success;
}
        {{/producesNonJson?}}
    {{/allProperties?}}{{/normalResponse?}}{{/responses}}
{{/operation}}{{/operations}}<|MERGE_RESOLUTION|>--- conflicted
+++ resolved
@@ -135,20 +135,13 @@
         {{/producesNonJson?}}{{^producesNonJson?}}
 BaseJob::Status {{camelCaseOperationId}}Job::parseJson(const QJsonDocument& data)
 {
-<<<<<<< HEAD
 {{#inlineResponse
 }}    fromJson(data, d->{{paramName}});
 {{/inlineResponse}}{{^inlineResponse
 }}    auto json = data.object();
 {{#    properties}}{{#required?
 }}    if (!json.contains("{{baseName}}"_ls))
-        return { JsonParseError,
-=======
-{{#inlineResponse}}    fromJson(data, d->{{paramName}});
-{{/inlineResponse}}{{^inlineResponse}}    auto json = data.object();
-{{#properties}}{{#required?}}    if (!json.contains("{{baseName}}"_ls))
         return { IncorrectResponse,
->>>>>>> 93f0c8fe
             "The key '{{baseName}}' not found in the response" };
 {{/required?
 }}    fromJson(json.value("{{baseName}}"_ls), d->{{paramName}});
