/******************************************************************************
 * Copyright (C) 2015 Felix Rohrbach <kde@fxrh.de>
 *
 * This library is free software; you can redistribute it and/or
 * modify it under the terms of the GNU Lesser General Public
 * License as published by the Free Software Foundation; either
 * version 2.1 of the License, or (at your option) any later version.
 *
 * This library is distributed in the hope that it will be useful,
 * but WITHOUT ANY WARRANTY; without even the implied warranty of
 * MERCHANTABILITY or FITNESS FOR A PARTICULAR PURPOSE.  See the GNU
 * Lesser General Public License for more details.
 *
 * You should have received a copy of the GNU Lesser General Public
 * License along with this library; if not, write to the Free Software
 * Foundation, Inc., 51 Franklin Street, Fifth Floor, Boston, MA  02110-1301 USA
 */

#pragma once

#include "converters.h"
#include "logging.h"

#ifdef ENABLE_EVENTTYPE_ALIAS
#    define USE_EVENTTYPE_ALIAS 1
#endif

namespace QMatrixClient
{
// === event_ptr_tt<> and type casting facilities ===

template <typename EventT>
using event_ptr_tt = std::unique_ptr<EventT>;

/// Unwrap a plain pointer from a smart pointer
template <typename EventT>
inline EventT* rawPtr(const event_ptr_tt<EventT>& ptr)
{
    return ptr.get();
}

/// Unwrap a plain pointer and downcast it to the specified type
template <typename TargetEventT, typename EventT>
inline TargetEventT* weakPtrCast(const event_ptr_tt<EventT>& ptr)
{
    return static_cast<TargetEventT*>(rawPtr(ptr));
}

/// Re-wrap a smart pointer to base into a smart pointer to derived
template <typename TargetT, typename SourceT>
[[deprecated("Consider using eventCast() or visit() "
             "instead")]] inline event_ptr_tt<TargetT>
ptrCast(event_ptr_tt<SourceT>&& ptr)
{
    return unique_ptr_cast<TargetT>(ptr);
}

// === Standard Matrix key names and basicEventJson() ===

static const auto TypeKey = QStringLiteral("type");
static const auto ContentKey = QStringLiteral("content");
static const auto EventIdKey = QStringLiteral("event_id");
static const auto UnsignedKey = QStringLiteral("unsigned");
static const auto StateKeyKey = QStringLiteral("state_key");
static const auto TypeKeyL = "type"_ls;
static const auto ContentKeyL = "content"_ls;
static const auto EventIdKeyL = "event_id"_ls;
static const auto UnsignedKeyL = "unsigned"_ls;
static const auto RedactedCauseKeyL = "redacted_because"_ls;
static const auto PrevContentKeyL = "prev_content"_ls;
static const auto StateKeyKeyL = "state_key"_ls;

/// Make a minimal correct Matrix event JSON
template <typename StrT>
inline QJsonObject basicEventJson(StrT matrixType, const QJsonObject& content)
{
    return { { TypeKey, std::forward<StrT>(matrixType) },
             { ContentKey, content } };
}

// === Event types and event types registry ===

using event_type_t = size_t;
using event_mtype_t = const char*;

class EventTypeRegistry
{
public:
    ~EventTypeRegistry() = default;

    static event_type_t initializeTypeId(event_mtype_t matrixTypeId);

    template <typename EventT>
    static inline event_type_t initializeTypeId()
    {
        return initializeTypeId(EventT::matrixTypeId());
    }

    static QString getMatrixType(event_type_t typeId);

private:
    EventTypeRegistry() = default;
    Q_DISABLE_COPY(EventTypeRegistry)
    DISABLE_MOVE(EventTypeRegistry)

<<<<<<< HEAD
    static EventTypeRegistry& get()
=======
    // === Standard Matrix key names and basicEventJson() ===

    static const auto TypeKey = QStringLiteral("type");
    static const auto BodyKey = QStringLiteral("body");
    static const auto ContentKey = QStringLiteral("content");
    static const auto EventIdKey = QStringLiteral("event_id");
    static const auto UnsignedKey = QStringLiteral("unsigned");
    static const auto StateKeyKey = QStringLiteral("state_key");
    static const auto TypeKeyL = "type"_ls;
    static const auto BodyKeyL = "body"_ls;
    static const auto ContentKeyL = "content"_ls;
    static const auto EventIdKeyL = "event_id"_ls;
    static const auto UnsignedKeyL = "unsigned"_ls;
    static const auto RedactedCauseKeyL = "redacted_because"_ls;
    static const auto PrevContentKeyL = "prev_content"_ls;
    static const auto StateKeyKeyL = "state_key"_ls;

    /// Make a minimal correct Matrix event JSON
    template <typename StrT>
    inline QJsonObject basicEventJson(StrT matrixType,
                                      const QJsonObject& content)
>>>>>>> 5b236dfe
    {
        static EventTypeRegistry etr;
        return etr;
    }

    std::vector<event_mtype_t> eventTypes;
};

template <>
inline event_type_t EventTypeRegistry::initializeTypeId<void>()
{
    return initializeTypeId("");
}

template <typename EventT>
struct EventTypeTraits
{
    static event_type_t id()
    {
        static const auto id = EventTypeRegistry::initializeTypeId<EventT>();
        return id;
    }
};

template <typename EventT>
inline event_type_t typeId()
{
    return EventTypeTraits<std::decay_t<EventT>>::id();
}

inline event_type_t unknownEventTypeId() { return typeId<void>(); }

// === EventFactory ===

/** Create an event of arbitrary type from its arguments */
template <typename EventT, typename... ArgTs>
inline event_ptr_tt<EventT> makeEvent(ArgTs&&... args)
{
    return std::make_unique<EventT>(std::forward<ArgTs>(args)...);
}

template <typename BaseEventT>
class EventFactory
{
public:
    template <typename FnT>
    static auto addMethod(FnT&& method)
    {
        factories().emplace_back(std::forward<FnT>(method));
        return 0;
    }

    /** Chain two type factories
     * Adds the factory class of EventT2 (EventT2::factory_t) to
     * the list in factory class of EventT1 (EventT1::factory_t) so
     * that when EventT1::factory_t::make() is invoked, types of
     * EventT2 factory are looked through as well. This is used
     * to include RoomEvent types into the more general Event factory,
     * and state event types into the RoomEvent factory.
     */
    template <typename EventT>
    static auto chainFactory()
    {
        return addMethod(&EventT::factory_t::make);
    }

    static event_ptr_tt<BaseEventT> make(const QJsonObject& json,
                                         const QString& matrixType)
    {
        for (const auto& f : factories())
            if (auto e = f(json, matrixType))
                return e;
        return nullptr;
    }

private:
    static auto& factories()
    {
        using inner_factory_tt = std::function<event_ptr_tt<BaseEventT>(
            const QJsonObject&, const QString&)>;
        static std::vector<inner_factory_tt> _factories {};
        return _factories;
    }
};

/** Add a type to its default factory
 * Adds a standard factory method (via makeEvent<>) for a given
 * type to EventT::factory_t factory class so that it can be
 * created dynamically from loadEvent<>().
 *
 * \tparam EventT the type to enable dynamic creation of
 * \return the registered type id
 * \sa loadEvent, Event::type
 */
template <typename EventT>
inline auto setupFactory()
{
    qDebug(EVENTS) << "Adding factory method for" << EventT::matrixTypeId();
    return EventT::factory_t::addMethod([](const QJsonObject& json,
                                           const QString& jsonMatrixType) {
        return EventT::matrixTypeId() == jsonMatrixType ? makeEvent<EventT>(json)
                                                        : nullptr;
    });
}

template <typename EventT>
inline auto registerEventType()
{
    // Initialise exactly once, even if this function is called twice for
    // the same type (for whatever reason - you never know the ways of
    // static initialisation is done).
    static const auto _ = setupFactory<EventT>();
    return _; // Only to facilitate usage in static initialisation
}

// === Event ===

class Event
{
    Q_GADGET
    Q_PROPERTY(Type type READ type CONSTANT)
    Q_PROPERTY(QJsonObject contentJson READ contentJson CONSTANT)
public:
    using Type = event_type_t;
    using factory_t = EventFactory<Event>;

    explicit Event(Type type, const QJsonObject& json);
    explicit Event(Type type, event_mtype_t matrixType,
                   const QJsonObject& contentJson = {});
    Q_DISABLE_COPY(Event)
    Event(Event&&) = default;
    Event& operator=(Event&&) = delete;
    virtual ~Event();

    Type type() const { return _type; }
    QString matrixType() const;
    QByteArray originalJson() const;
    QJsonObject originalJsonObject() const { return fullJson(); }

    const QJsonObject& fullJson() const { return _json; }

    // According to the CS API spec, every event also has
    // a "content" object; but since its structure is different for
    // different types, we're implementing it per-event type.

    const QJsonObject contentJson() const;
    const QJsonObject unsignedJson() const;

    template <typename T>
    T content(const QString& key) const
    {
        return fromJson<T>(contentJson()[key]);
    }

    template <typename T>
    T content(QLatin1String key) const
    {
        return fromJson<T>(contentJson()[key]);
    }

    friend QDebug operator<<(QDebug dbg, const Event& e)
    {
        QDebugStateSaver _dss { dbg };
        dbg.noquote().nospace() << e.matrixType() << '(' << e.type() << "): ";
        e.dumpTo(dbg);
        return dbg;
    }

    virtual bool isStateEvent() const { return false; }
    virtual bool isCallEvent() const { return false; }
    virtual void dumpTo(QDebug dbg) const;

protected:
    QJsonObject& editJson() { return _json; }

private:
    Type _type;
    QJsonObject _json;
};
using EventPtr = event_ptr_tt<Event>;

template <typename EventT>
using EventsArray = std::vector<event_ptr_tt<EventT>>;
using Events = EventsArray<Event>;

// === Macros used with event class definitions ===

// This macro should be used in a public section of an event class to
// provide matrixTypeId() and typeId().
#define DEFINE_EVENT_TYPEID(_Id, _Type)                             \
    static constexpr event_mtype_t matrixTypeId() { return _Id; }   \
    static auto typeId() { return QMatrixClient::typeId<_Type>(); } \
    // End of macro

// This macro should be put after an event class definition (in .h or .cpp)
// to enable its deserialisation from a /sync and other
// polymorphic event arrays
#define REGISTER_EVENT_TYPE(_Type)                               \
    namespace                                                    \
    {                                                            \
        [[gnu::unused]] static const auto _factoryAdded##_Type = \
            registerEventType<_Type>();                          \
    }                                                            \
    // End of macro

#ifdef USE_EVENTTYPE_ALIAS
namespace EventType
{
    inline event_type_t logEventType(event_type_t id, const char* idName)
    {
        qDebug(EVENTS) << "Using id" << id << "for" << idName;
        return id;
    }
} // namespace EventType

// This macro provides constants in EventType:: namespace for
// back-compatibility with libQMatrixClient 0.3 event type system.
#    define DEFINE_EVENTTYPE_ALIAS(_Id, _Type)                  \
        namespace EventType                                     \
        {                                                       \
            [[deprecated("Use is<>(), eventCast<>() or "        \
                         "visit<>()")]] static const auto _Id = \
                logEventType(typeId<_Type>(), #_Id);            \
        }                                                       \
        // End of macro
#else
#    define DEFINE_EVENTTYPE_ALIAS(_Id, _Type) // Nothing
#endif

// === is<>(), eventCast<>() and visit<>() ===

template <typename EventT>
inline bool is(const Event& e)
{
    return e.type() == typeId<EventT>();
}

inline bool isUnknown(const Event& e)
{
    return e.type() == unknownEventTypeId();
}

template <typename EventT, typename BasePtrT>
inline auto eventCast(const BasePtrT& eptr)
    -> decltype(static_cast<EventT*>(&*eptr))
{
    Q_ASSERT(eptr);
    return is<std::decay_t<EventT>>(*eptr) ? static_cast<EventT*>(&*eptr)
                                           : nullptr;
}

// A single generic catch-all visitor
template <typename BaseEventT, typename FnT>
inline auto visit(const BaseEventT& event, FnT&& visitor)
    -> decltype(visitor(event))
{
    return visitor(event);
}

template <typename T>
constexpr auto is_event()
{
    return std::is_base_of<Event, std::decay_t<T>>::value;
}

template <typename T, typename FnT>
constexpr auto needs_cast()
{
    return !std::is_convertible<T, fn_arg_t<FnT>>::value;
}

// A single type-specific void visitor
template <typename BaseEventT, typename FnT>
inline std::enable_if_t<is_event<BaseEventT>() && needs_cast<BaseEventT, FnT>()
                        && std::is_void<fn_return_t<FnT>>::value>
visit(const BaseEventT& event, FnT&& visitor)
{
    using event_type = fn_arg_t<FnT>;
    if (is<std::decay_t<event_type>>(event))
        visitor(static_cast<event_type>(event));
}

// A single type-specific non-void visitor with an optional default value
template <typename BaseEventT, typename FnT>
inline std::enable_if_t<is_event<BaseEventT>() && needs_cast<BaseEventT, FnT>(),
                        fn_return_t<FnT>> // non-voidness is guarded by
                                          // defaultValue type
                                          visit(const BaseEventT& event,
                                                FnT&& visitor,
                                                fn_return_t<FnT>&&
                                                    defaultValue = {})
{
    using event_type = fn_arg_t<FnT>;
    if (is<std::decay_t<event_type>>(event))
        return visitor(static_cast<event_type>(event));
    return std::forward<fn_return_t<FnT>>(defaultValue);
}

// A chain of 2 or more visitors
template <typename BaseEventT, typename FnT1, typename FnT2, typename... FnTs>
inline std::enable_if_t<is_event<BaseEventT>(), fn_return_t<FnT1>>
visit(const BaseEventT& event, FnT1&& visitor1, FnT2&& visitor2,
      FnTs&&... visitors)
{
    using event_type1 = fn_arg_t<FnT1>;
    if (is<std::decay_t<event_type1>>(event))
        return visitor1(static_cast<event_type1&>(event));
    return visit(event, std::forward<FnT2>(visitor2),
                 std::forward<FnTs>(visitors)...);
}
} // namespace QMatrixClient
Q_DECLARE_METATYPE(QMatrixClient::Event*)
Q_DECLARE_METATYPE(const QMatrixClient::Event*)<|MERGE_RESOLUTION|>--- conflicted
+++ resolved
@@ -58,11 +58,13 @@
 // === Standard Matrix key names and basicEventJson() ===
 
 static const auto TypeKey = QStringLiteral("type");
+static const auto BodyKey = QStringLiteral("body");
 static const auto ContentKey = QStringLiteral("content");
 static const auto EventIdKey = QStringLiteral("event_id");
 static const auto UnsignedKey = QStringLiteral("unsigned");
 static const auto StateKeyKey = QStringLiteral("state_key");
 static const auto TypeKeyL = "type"_ls;
+static const auto BodyKeyL = "body"_ls;
 static const auto ContentKeyL = "content"_ls;
 static const auto EventIdKeyL = "event_id"_ls;
 static const auto UnsignedKeyL = "unsigned"_ls;
@@ -103,31 +105,7 @@
     Q_DISABLE_COPY(EventTypeRegistry)
     DISABLE_MOVE(EventTypeRegistry)
 
-<<<<<<< HEAD
     static EventTypeRegistry& get()
-=======
-    // === Standard Matrix key names and basicEventJson() ===
-
-    static const auto TypeKey = QStringLiteral("type");
-    static const auto BodyKey = QStringLiteral("body");
-    static const auto ContentKey = QStringLiteral("content");
-    static const auto EventIdKey = QStringLiteral("event_id");
-    static const auto UnsignedKey = QStringLiteral("unsigned");
-    static const auto StateKeyKey = QStringLiteral("state_key");
-    static const auto TypeKeyL = "type"_ls;
-    static const auto BodyKeyL = "body"_ls;
-    static const auto ContentKeyL = "content"_ls;
-    static const auto EventIdKeyL = "event_id"_ls;
-    static const auto UnsignedKeyL = "unsigned"_ls;
-    static const auto RedactedCauseKeyL = "redacted_because"_ls;
-    static const auto PrevContentKeyL = "prev_content"_ls;
-    static const auto StateKeyKeyL = "state_key"_ls;
-
-    /// Make a minimal correct Matrix event JSON
-    template <typename StrT>
-    inline QJsonObject basicEventJson(StrT matrixType,
-                                      const QJsonObject& content)
->>>>>>> 5b236dfe
     {
         static EventTypeRegistry etr;
         return etr;
@@ -415,10 +393,8 @@
 inline std::enable_if_t<is_event<BaseEventT>() && needs_cast<BaseEventT, FnT>(),
                         fn_return_t<FnT>> // non-voidness is guarded by
                                           // defaultValue type
-                                          visit(const BaseEventT& event,
-                                                FnT&& visitor,
-                                                fn_return_t<FnT>&&
-                                                    defaultValue = {})
+visit(const BaseEventT& event, FnT&& visitor,
+      fn_return_t<FnT>&& defaultValue = {})
 {
     using event_type = fn_arg_t<FnT>;
     if (is<std::decay_t<event_type>>(event))
