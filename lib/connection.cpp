--- conflicted
+++ resolved
@@ -32,16 +32,10 @@
 #include "csapi/logout.h"
 #include "csapi/receipts.h"
 #include "csapi/room_send.h"
-<<<<<<< HEAD
 #include "csapi/to_device.h"
-=======
+#include "csapi/versions.h"
+#include "csapi/voip.h"
 #include "csapi/wellknown.h"
-#include "csapi/versions.h"
-#include "jobs/syncjob.h"
-#include "jobs/mediathumbnailjob.h"
-#include "jobs/downloadfilejob.h"
->>>>>>> 5b236dfe
-#include "csapi/voip.h"
 
 #include "events/directchatevent.h"
 #include "events/eventloader.h"
@@ -187,59 +181,47 @@
 
     auto domain = maybeBaseUrl.host();
     qCDebug(MAIN) << "Finding the server" << domain;
-<<<<<<< HEAD
-    // Check if the Matrix server has a dedicated service record.
-    auto* dns = new QDnsLookup();
-    dns->setType(QDnsLookup::SRV);
-    dns->setName("_matrix._tcp." + domain);
-
-    connect(dns, &QDnsLookup::finished, [this, dns, maybeBaseUrl]() {
-        QUrl baseUrl { maybeBaseUrl };
-        if (dns->error() == QDnsLookup::NoError
-            && dns->serviceRecords().isEmpty()) {
-            auto record = dns->serviceRecords().front();
-            baseUrl.setHost(record.target());
-            baseUrl.setPort(record.port());
-            qCDebug(MAIN) << "SRV record for" << maybeBaseUrl.host() << "is"
-                          << baseUrl.authority();
-=======
 
     auto getWellKnownJob = callApi<GetWellknownJob>();
-    connect(getWellKnownJob, &BaseJob::finished, [this, getWellKnownJob, maybeBaseUrl] {
-        if (getWellKnownJob->status() == BaseJob::NotFoundError) {
-            qCDebug(MAIN) << "No .well-known file, IGNORE";
-        } else if (getWellKnownJob->status() != BaseJob::Success) {
-            qCDebug(MAIN) << "Fetching .well-known file failed, FAIL_PROMPT";
-            emit resolveError(tr("Fetching .well-known file failed"));
-            return;
-        } else if (getWellKnownJob->data().homeserver.baseUrl.isEmpty()) {
-            qCDebug(MAIN) << "base_url not provided, FAIL_PROMPT";
-            emit resolveError(tr("base_url not provided"));
-            return;
-        } else if (!QUrl(getWellKnownJob->data().homeserver.baseUrl).isValid()) {
-            qCDebug(MAIN) << "base_url invalid, FAIL_ERROR";
-            emit resolveError(tr("base_url invalid"));
-            return;
->>>>>>> 5b236dfe
-        } else {
-            QUrl baseUrl(getWellKnownJob->data().homeserver.baseUrl);
-
-            qCDebug(MAIN) << ".well-known for" << maybeBaseUrl.host() << "is" << baseUrl.toString();
-            setHomeserver(baseUrl);
-        }
-
-        auto getVersionsJob = callApi<GetVersionsJob>();
-
-        connect(getVersionsJob, &BaseJob::finished, [this, getVersionsJob] {
-            if (getVersionsJob->status() == BaseJob::Success) {
-                qCDebug(MAIN) << "homeserver url is valid";
-                emit resolved();
-            } else {
-                qCDebug(MAIN) << "homeserver url invalid";
-                emit resolveError(tr("homeserver url invalid"));
-            }
-        });
-    });
+    connect(getWellKnownJob, &BaseJob::finished,
+            [this, getWellKnownJob, maybeBaseUrl] {
+                if (getWellKnownJob->status() == BaseJob::NotFoundError) {
+                    qCDebug(MAIN) << "No .well-known file, IGNORE";
+                } else if (getWellKnownJob->status() != BaseJob::Success) {
+                    qCDebug(MAIN)
+                        << "Fetching .well-known file failed, FAIL_PROMPT";
+                    emit resolveError(tr("Fetching .well-known file failed"));
+                    return;
+                } else if (getWellKnownJob->data().homeserver.baseUrl.isEmpty()) {
+                    qCDebug(MAIN) << "base_url not provided, FAIL_PROMPT";
+                    emit resolveError(tr("base_url not provided"));
+                    return;
+                } else if (!QUrl(getWellKnownJob->data().homeserver.baseUrl)
+                                .isValid()) {
+                    qCDebug(MAIN) << "base_url invalid, FAIL_ERROR";
+                    emit resolveError(tr("base_url invalid"));
+                    return;
+                } else {
+                    QUrl baseUrl(getWellKnownJob->data().homeserver.baseUrl);
+
+                    qCDebug(MAIN) << ".well-known for" << maybeBaseUrl.host()
+                                  << "is" << baseUrl.toString();
+                    setHomeserver(baseUrl);
+                }
+
+                auto getVersionsJob = callApi<GetVersionsJob>();
+
+                connect(getVersionsJob, &BaseJob::finished,
+                        [this, getVersionsJob] {
+                            if (getVersionsJob->status() == BaseJob::Success) {
+                                qCDebug(MAIN) << "homeserver url is valid";
+                                emit resolved();
+                            } else {
+                                qCDebug(MAIN) << "homeserver url invalid";
+                                emit resolveError(tr("homeserver url invalid"));
+                            }
+                        });
+            });
 }
 
 void Connection::connectToServer(const QString& user, const QString& password,
@@ -955,19 +937,12 @@
 
 QByteArray Connection::accessToken() const { return d->data->accessToken(); }
 
-<<<<<<< HEAD
+QtOlm::Account* Connection::olmAccount() const
+{
+    return d->encryptionManager->account();
+}
+
 SyncJob* Connection::syncJob() const { return d->syncJob; }
-=======
-QtOlm::Account* Connection::olmAccount() const
-{
-    return d->encryptionManager->account();
-}
-
-SyncJob* Connection::syncJob() const
-{
-    return d->syncJob;
-}
->>>>>>> 5b236dfe
 
 int Connection::millisToReconnect() const
 {
